# Logs
logs
*.log
npm-debug.log*
yarn-debug.log*
yarn-error.log*
dev-debug.log

# Dependency directories
node_modules/

# Environment variables
.env
.env.local
.env.development
.env.test
.env.production
.env.development.local
.env.test.local
.env.production.local
.env.*
!.env.example

# Editor directories and files
.idea
.vscode
*.suo
*.ntvs*
*.njsproj
*.sln
*.sw?

# OS specific
.DS_Store
.AppleDouble
.LSOverride
Icon
._*
.DocumentRevisions-V100
.fseventsd
.Spotlight-V100
.TemporaryItems
.Trashes
.VolumeIcon.icns
.com.apple.timemachine.donotpresent

# Task files
tasks.json
tasks/

# Python
__pycache__/
*.py[cod]
*$py.class
*.so
.Python
venv/
ENV/
env/
*.egg-info/
dist/
build/
.coverage
htmlcov/
.pytest_cache/

<<<<<<< HEAD
# Global dependencies file
=======
# Global pip freeze
>>>>>>> 3e5c7198
global-pip-freeze.txt <|MERGE_RESOLUTION|>--- conflicted
+++ resolved
@@ -64,9 +64,4 @@
 htmlcov/
 .pytest_cache/
 
-<<<<<<< HEAD
-# Global dependencies file
-=======
-# Global pip freeze
->>>>>>> 3e5c7198
 global-pip-freeze.txt 